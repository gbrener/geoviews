--- conflicted
+++ resolved
@@ -68,9 +68,6 @@
 # pyenv
 .python-version
 
-<<<<<<< HEAD
 .DS_Store
-=======
 # Website
-doc/_build
->>>>>>> a4e2051e
+doc/_build